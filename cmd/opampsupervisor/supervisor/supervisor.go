// Copyright The OpenTelemetry Authors
// SPDX-License-Identifier: Apache-2.0

package supervisor

import (
	"bytes"
	"context"
	_ "embed"
	"errors"
	"fmt"
	"net"
	"net/http"
	"os"
	"path/filepath"
	"sort"
	"sync"
	"sync/atomic"
	"text/template"
	"time"

	"github.com/cenkalti/backoff/v4"
<<<<<<< HEAD
	"github.com/knadh/koanf/maps"
=======
	"github.com/google/uuid"
>>>>>>> 595c44ba
	"github.com/knadh/koanf/parsers/yaml"
	"github.com/knadh/koanf/providers/file"
	"github.com/knadh/koanf/providers/rawbytes"
	"github.com/knadh/koanf/v2"
	"github.com/open-telemetry/opamp-go/client"
	"github.com/open-telemetry/opamp-go/client/types"
	"github.com/open-telemetry/opamp-go/protobufs"
	"github.com/open-telemetry/opamp-go/server"
	serverTypes "github.com/open-telemetry/opamp-go/server/types"
	"go.opentelemetry.io/collector/config/configopaque"
	"go.opentelemetry.io/collector/config/configtls"
	semconv "go.opentelemetry.io/collector/semconv/v1.21.0"
	"go.uber.org/zap"
	"google.golang.org/protobuf/proto"

	"github.com/open-telemetry/opentelemetry-collector-contrib/cmd/opampsupervisor/supervisor/commander"
	"github.com/open-telemetry/opentelemetry-collector-contrib/cmd/opampsupervisor/supervisor/config"
	"github.com/open-telemetry/opentelemetry-collector-contrib/cmd/opampsupervisor/supervisor/healthchecker"
)

var (
	//go:embed templates/bootstrap_pipeline.yaml
	bootstrapConfTpl string

	//go:embed templates/extraconfig.yaml
	extraConfigTpl string

	//go:embed templates/opampextension.yaml
	opampextensionTpl string

	//go:embed templates/owntelemetry.yaml
	ownTelemetryTpl string

	lastRecvRemoteConfigFile     = "last_recv_remote_config.dat"
	lastRecvOwnMetricsConfigFile = "last_recv_own_metrics_config.dat"
)

const persistentStateFile = "persistent_state.yaml"

// Supervisor implements supervising of OpenTelemetry Collector and uses OpAMPClient
// to work with an OpAMP Server.
type Supervisor struct {
	logger *zap.Logger

	// Commander that starts/stops the Agent process.
	commander *commander.Commander

	startedAt time.Time

	healthCheckTicker  *backoff.Ticker
	healthChecker      *healthchecker.HTTPHealthChecker
	lastHealthCheckErr error

	// Supervisor's own config.
	config config.Supervisor

	agentDescription *atomic.Value

	// Supervisor's persistent state
	persistentState *persistentState

	bootstrapTemplate      *template.Template
	opampextensionTemplate *template.Template
	extraConfigTemplate    *template.Template
	ownTelemetryTemplate   *template.Template

	// A config section to be added to the Collector's config to fetch its own metrics.
	// TODO: store this persistently so that when starting we can compose the effective
	// config correctly.
	// https://github.com/open-telemetry/opentelemetry-collector-contrib/issues/21078
	agentConfigOwnMetricsSection *atomic.Value

	// agentHealthCheckEndpoint is the endpoint the Collector's health check extension
	// will listen on for health check requests from the Supervisor.
	agentHealthCheckEndpoint string

	// Supervisor-assembled config to be given to the Collector.
	mergedConfig *atomic.Value

	// Final effective config of the Collector.
	effectiveConfig *atomic.Value

	// Location of the effective config file.
	effectiveConfigFilePath string

	// Last received remote config.
	remoteConfig *protobufs.AgentRemoteConfig

	// A channel to indicate there is a new config to apply.
	hasNewConfig chan struct{}

	// The OpAMP client to connect to the OpAMP Server.
	opampClient client.OpAMPClient

<<<<<<< HEAD
	shuttingDown *atomic.Bool
=======
	doneChan     chan struct{}
>>>>>>> 595c44ba
	supervisorWG sync.WaitGroup

	agentHasStarted               bool
	agentStartHealthCheckAttempts int
	agentRestarting               atomic.Bool

	connectedToOpAMPServer chan struct{}

	// The OpAMP server to communicate with the Collector's OpAMP extension
	opampServer     server.OpAMPServer
	opampServerPort int
}

func NewSupervisor(logger *zap.Logger, configFile string) (*Supervisor, error) {
	s := &Supervisor{
		logger:                       logger,
		hasNewConfig:                 make(chan struct{}, 1),
		effectiveConfigFilePath:      "effective.yaml",
		shuttingDown:                 &atomic.Bool{},
		agentConfigOwnMetricsSection: &atomic.Value{},
		mergedConfig:                 &atomic.Value{},
		connectedToOpAMPServer:       make(chan struct{}),
<<<<<<< HEAD
		effectiveConfig:              &atomic.Value{},
		agentDescription:             &atomic.Value{},
=======
		doneChan:                     make(chan struct{}),
>>>>>>> 595c44ba
	}
	if err := s.createTemplates(); err != nil {
		return nil, err
	}

	if err := s.loadConfig(configFile); err != nil {
		return nil, fmt.Errorf("error loading config: %w", err)
	}

	storageDir := s.config.Storage.DirectoryOrDefault()
	if err := os.MkdirAll(storageDir, 0700); err != nil {
		return nil, fmt.Errorf("error creating storage dir: %w", err)
	}

	var err error
	s.persistentState, err = loadOrCreatePersistentState(s.persistentStateFile())
	if err != nil {
		return nil, err
	}

	if err = s.getBootstrapInfo(); err != nil {
		return nil, fmt.Errorf("could not get bootstrap info from the Collector: %w", err)
	}

	healthCheckPort, err := s.findRandomPort()

	if err != nil {
		return nil, fmt.Errorf("could not find port for health check: %w", err)
	}

	s.agentHealthCheckEndpoint = fmt.Sprintf("localhost:%d", healthCheckPort)

	logger.Debug("Supervisor starting",
		zap.String("id", s.persistentState.InstanceID.String()))

	s.loadAgentEffectiveConfig()

	if err = s.startOpAMP(); err != nil {
		return nil, fmt.Errorf("cannot start OpAMP client: %w", err)
	}

	if connErr := s.waitForOpAMPConnection(); connErr != nil {
		return nil, fmt.Errorf("failed to connect to the OpAMP server: %w", connErr)
	}

	s.commander, err = commander.NewCommander(
		s.logger,
		s.config.Agent,
		"--config", s.effectiveConfigFilePath,
	)
	if err != nil {
		return nil, err
	}

	s.startHealthCheckTicker()

	s.supervisorWG.Add(1)
	go func() {
		defer s.supervisorWG.Done()
		s.runAgentProcess()
	}()

	return s, nil
}

func (s *Supervisor) createTemplates() error {
	var err error

	if s.bootstrapTemplate, err = template.New("bootstrap").Parse(bootstrapConfTpl); err != nil {
		return err
	}
	if s.extraConfigTemplate, err = template.New("extraconfig").Parse(extraConfigTpl); err != nil {
		return err
	}
	if s.opampextensionTemplate, err = template.New("opampextension").Parse(opampextensionTpl); err != nil {
		return err
	}
	if s.ownTelemetryTemplate, err = template.New("owntelemetry").Parse(ownTelemetryTpl); err != nil {
		return err
	}

	return nil
}

func (s *Supervisor) loadConfig(configFile string) error {
	if configFile == "" {
		return errors.New("path to config file cannot be empty")
	}

	k := koanf.New("::")
	if err := k.Load(file.Provider(configFile), yaml.Parser()); err != nil {
		return err
	}

	decodeConf := koanf.UnmarshalConf{
		Tag: "mapstructure",
	}

	if err := k.UnmarshalWithConf("", &s.config, decodeConf); err != nil {
		return fmt.Errorf("cannot parse %v: %w", configFile, err)
	}

	return nil
}

// getBootstrapInfo obtains the Collector's agent description by
// starting a Collector with a specific config that only start's
// an OpAMP extension, obtains the agent description, then
// shuts down the Collector. This only needs to happen
// once per Collector binary.
func (s *Supervisor) getBootstrapInfo() (err error) {
	s.opampServerPort, err = s.findRandomPort()
	if err != nil {
		return err
	}

	var k = koanf.New(".")

<<<<<<< HEAD
	var cfg bytes.Buffer
	err = s.bootstrapTemplate.Execute(&cfg, map[string]any{
		"InstanceUid":    s.instanceID.String(),
		"SupervisorPort": s.opampServerPort,
=======
	orphanPollInterval := 5 * time.Second
	if s.config.Agent != nil && s.config.Agent.OrphanDetectionInterval > 0 {
		orphanPollInterval = s.config.Agent.OrphanDetectionInterval
	}

	err = s.bootstrapTemplate.Execute(&cfg, map[string]any{
		"InstanceUid":      s.persistentState.InstanceID.String(),
		"SupervisorPort":   supervisorPort,
		"PID":              os.Getpid(),
		"PPIDPollInterval": orphanPollInterval,
>>>>>>> 595c44ba
	})
	if err != nil {
		return err
	}

	if err = k.Load(rawbytes.Provider(cfg.Bytes()), yaml.Parser(), koanf.WithMergeFunc(configMergeFunc)); err != nil {
		return err
	}
	if err = k.Load(rawbytes.Provider(s.composeOpAMPExtensionConfig()), yaml.Parser(), koanf.WithMergeFunc(configMergeFunc)); err != nil {
		return err
	}

	effectiveConfigBytes, err := k.Marshal(yaml.Parser())
	if err != nil {
		return err
	}

	s.writeEffectiveConfigToFile(string(effectiveConfigBytes), s.effectiveConfigFilePath)

	srv := server.New(newLoggerFromZap(s.logger))

	done := make(chan error, 1)
	var connected atomic.Bool

	// Start a one-shot server to get the Collector's agent description
	// using the Collector's OpAMP extension.
	err = srv.Start(newServerSettings(flattenedSettings{
		endpoint: fmt.Sprintf("localhost:%d", s.opampServerPort),
		onConnectingFunc: func(_ *http.Request) {
			connected.Store(true)

		},
		onMessageFunc: func(_ serverTypes.Connection, message *protobufs.AgentToServer) {
			if message.AgentDescription != nil {
				instanceIDSeen := false
<<<<<<< HEAD
				s.agentDescription.Store(message.AgentDescription)
				identAttr := message.AgentDescription.IdentifyingAttributes
=======
				s.setAgentDescription(message.AgentDescription)
				identAttr := s.agentDescription.IdentifyingAttributes
>>>>>>> 595c44ba

				for _, attr := range identAttr {
					if attr.Key == semconv.AttributeServiceInstanceID {
						// TODO: Consider whether to attempt restarting the Collector.
						// https://github.com/open-telemetry/opentelemetry-collector-contrib/issues/29864
						if attr.Value.GetStringValue() != s.persistentState.InstanceID.String() {
							done <- fmt.Errorf(
								"the Collector's instance ID (%s) does not match with the instance ID set by the Supervisor (%s)",
								attr.Value.GetStringValue(),
								s.persistentState.InstanceID.String())
							return
						}
						instanceIDSeen = true
					}
				}

				if !instanceIDSeen {
					done <- errors.New("the Collector did not specify an instance ID in its AgentDescription message")
					return
				}

				done <- nil
			}
		},
	}))
	if err != nil {
		return err
	}

	defer func() {
		if stopErr := srv.Stop(context.Background()); stopErr != nil {
			err = errors.Join(err, fmt.Errorf("error when stopping the opamp server: %w", stopErr))
		}
	}()

	cmd, err := commander.NewCommander(
		s.logger,
		s.config.Agent,
		"--config", s.effectiveConfigFilePath,
	)
	if err != nil {
		return err
	}

	if err = cmd.Start(context.Background()); err != nil {
		return err
	}

	defer func() {
		if stopErr := cmd.Stop(context.Background()); stopErr != nil {
			err = errors.Join(err, fmt.Errorf("error when stopping the collector: %w", stopErr))
		}
	}()

	select {
	// TODO make timeout configurable
	case <-time.After(3 * time.Second):
		if connected.Load() {
			return errors.New("collector connected but never responded with an AgentDescription message")
		} else {
			return errors.New("collector's OpAMP client never connected to the Supervisor")
		}
	case err = <-done:
		return err
	}
}

func (s *Supervisor) Capabilities() protobufs.AgentCapabilities {
	var supportedCapabilities protobufs.AgentCapabilities
	if c := s.config.Capabilities; c != nil {
		// ReportsEffectiveConfig is set if unspecified or explicitly set to true.
		if (c.ReportsEffectiveConfig != nil && *c.ReportsEffectiveConfig) || c.ReportsEffectiveConfig == nil {
			supportedCapabilities |= protobufs.AgentCapabilities_AgentCapabilities_ReportsEffectiveConfig
		}

		// ReportsHealth is set if unspecified or explicitly set to true.
		if (c.ReportsHealth != nil && *c.ReportsHealth) || c.ReportsHealth == nil {
			supportedCapabilities |= protobufs.AgentCapabilities_AgentCapabilities_ReportsHealth
		}

		// ReportsOwnMetrics is set if unspecified or explicitly set to true.
		if (c.ReportsOwnMetrics != nil && *c.ReportsOwnMetrics) || c.ReportsOwnMetrics == nil {
			supportedCapabilities |= protobufs.AgentCapabilities_AgentCapabilities_ReportsOwnMetrics
		}

		if c.AcceptsRemoteConfig != nil && *c.AcceptsRemoteConfig {
			supportedCapabilities |= protobufs.AgentCapabilities_AgentCapabilities_AcceptsRemoteConfig
		}

		if c.ReportsRemoteConfig != nil && *c.ReportsRemoteConfig {
			supportedCapabilities |= protobufs.AgentCapabilities_AgentCapabilities_ReportsRemoteConfig
		}

		if c.AcceptsRestartCommand != nil && *c.AcceptsRestartCommand {
			supportedCapabilities |= protobufs.AgentCapabilities_AgentCapabilities_AcceptsRestartCommand
		}

		if c.AcceptsOpAMPConnectionSettings != nil && *c.AcceptsOpAMPConnectionSettings {
			supportedCapabilities |= protobufs.AgentCapabilities_AgentCapabilities_AcceptsOpAMPConnectionSettings
		}
	}
	return supportedCapabilities
}

func (s *Supervisor) startOpAMP() error {
	s.opampClient = client.NewWebSocket(newLoggerFromZap(s.logger))

	tlsConfig, err := s.config.Server.TLSSetting.LoadTLSConfig(context.Background())
	if err != nil {
		return err
	}

	s.logger.Debug("Connecting to OpAMP server...", zap.String("endpoint", s.config.Server.Endpoint), zap.Any("headers", s.config.Server.Headers))
	settings := types.StartSettings{
		OpAMPServerURL: s.config.Server.Endpoint,
		Header:         s.config.Server.Headers,
		TLSConfig:      tlsConfig,
		InstanceUid:    types.InstanceUid(s.persistentState.InstanceID),
		Callbacks: types.CallbacksStruct{
			OnConnectFunc: func(_ context.Context) {
				s.connectedToOpAMPServer <- struct{}{}
				s.logger.Debug("Connected to the server.")
			},
			OnConnectFailedFunc: func(_ context.Context, err error) {
				s.logger.Error("Failed to connect to the server", zap.Error(err))
			},
			OnErrorFunc: func(_ context.Context, err *protobufs.ServerErrorResponse) {
				s.logger.Error("Server returned an error response", zap.String("message", err.ErrorMessage))
			},
			OnMessageFunc: s.onMessage,
			OnOpampConnectionSettingsFunc: func(ctx context.Context, settings *protobufs.OpAMPConnectionSettings) error {
				//nolint:errcheck
				go s.onOpampConnectionSettings(ctx, settings)
				return nil
			},
			OnCommandFunc: func(_ context.Context, command *protobufs.ServerToAgentCommand) error {
				cmdType := command.GetType()
				if *cmdType.Enum() == protobufs.CommandType_CommandType_Restart {
					return s.handleRestartCommand()
				}
				return nil
			},
			SaveRemoteConfigStatusFunc: func(_ context.Context, _ *protobufs.RemoteConfigStatus) {
				// TODO: https://github.com/open-telemetry/opentelemetry-collector-contrib/issues/21079
			},
			GetEffectiveConfigFunc: func(_ context.Context) (*protobufs.EffectiveConfig, error) {
				return s.createEffectiveConfigMsg(), nil
			},
		},
		Capabilities: s.Capabilities(),
	}
	ad := s.agentDescription.Load().(*protobufs.AgentDescription)
	if err = s.opampClient.SetAgentDescription(ad); err != nil {
		return err
	}

	if err = s.opampClient.SetHealth(&protobufs.ComponentHealth{Healthy: false}); err != nil {
		return err
	}

	s.logger.Debug("Starting OpAMP client...")
	if err = s.opampClient.Start(context.Background(), settings); err != nil {
		return err
	}
	s.logger.Debug("OpAMP client started.")

	s.logger.Debug("Starting OpAMP server...")
	if err = s.startOpAMPServer(); err != nil {
		return err
	}
	s.logger.Debug("OpAMP server started.")

	return nil
}

// startOpAMPServer starts an OpAMP server that will communicate
// with an OpAMP extension running inside a Collector to receive
// data from inside the Collector. The internal server's lifetime is not
// matched to the Collector's process, but may be restarted
// depending on information received by the Supervisor from the remote
// OpAMP server.
func (s *Supervisor) startOpAMPServer() error {
	s.opampServer = server.New(newLoggerFromZap(s.logger))

	var err error
	s.opampServerPort, err = s.findRandomPort()
	if err != nil {
		return err
	}

	err = s.opampServer.Start(newServerSettings(flattenedSettings{
		endpoint:         fmt.Sprintf("localhost:%d", s.opampServerPort),
		onConnectingFunc: func(_ *http.Request) {},
		onMessageFunc: func(_ serverTypes.Connection, message *protobufs.AgentToServer) {
			s.logger.Debug("Received message")
			if message.AgentDescription != nil {
				s.agentDescription.Store(message.AgentDescription)
			}
			if message.EffectiveConfig != nil {
				s.logger.Debug("Setting confmap")
				s.effectiveConfig.Store(string(message.EffectiveConfig.ConfigMap.ConfigMap[""].Body))
				err = s.opampClient.UpdateEffectiveConfig(context.Background())
				if err != nil {
					s.logger.Error("The OpAMP client failed to update the effective config", zap.Error(err))
				}
			}
		},
	}))
	if err != nil {
		return err
	}

	return nil
}

// setAgentDescription sets the agent description, merging in any user-specified attributes from the supervisor configuration.
func (s *Supervisor) setAgentDescription(ad *protobufs.AgentDescription) {
	ad.IdentifyingAttributes = applyKeyValueOverrides(s.config.Agent.Description.IdentifyingAttributes, ad.IdentifyingAttributes)
	ad.NonIdentifyingAttributes = applyKeyValueOverrides(s.config.Agent.Description.NonIdentifyingAttributes, ad.NonIdentifyingAttributes)
	s.agentDescription = ad
}

// applyKeyValueOverrides merges the overrides map into the array of key value pairs.
// If a key from overrides already exists in the array of key value pairs, it is overwritten by the value from the overrides map.
// An array of KeyValue pair is returned, with each key value pair having a distinct key.
func applyKeyValueOverrides(overrides map[string]string, orig []*protobufs.KeyValue) []*protobufs.KeyValue {
	kvMap := make(map[string]*protobufs.KeyValue, len(orig)+len(overrides))

	for _, kv := range orig {
		kvMap[kv.Key] = kv
	}

	for k, v := range overrides {
		kvMap[k] = &protobufs.KeyValue{
			Key: k,
			Value: &protobufs.AnyValue{
				Value: &protobufs.AnyValue_StringValue{
					StringValue: v,
				},
			},
		}
	}

	// Sort keys for stable output, makes it easier to test.
	keys := make([]string, 0, len(kvMap))
	for k := range kvMap {
		keys = append(keys, k)
	}

	sort.Strings(keys)

	kvOut := make([]*protobufs.KeyValue, 0, len(kvMap))
	for _, k := range keys {
		v := kvMap[k]
		kvOut = append(kvOut, v)
	}

	return kvOut
}

func (s *Supervisor) stopOpAMP() error {
	s.logger.Debug("Stopping OpAMP client...")
	ctx, cancel := context.WithTimeout(context.Background(), 5*time.Second)
	defer cancel()
	err := s.opampClient.Stop(ctx)
	// TODO(srikanthccv): remove context.DeadlineExceeded after https://github.com/open-telemetry/opamp-go/pull/213
	if err != nil && !errors.Is(err, context.DeadlineExceeded) {
		return err
	}
	s.logger.Debug("OpAMP client stopped.")
	return nil
}

func (s *Supervisor) getHeadersFromSettings(protoHeaders *protobufs.Headers) http.Header {
	headers := make(http.Header)
	for _, header := range protoHeaders.Headers {
		headers.Add(header.Key, header.Value)
	}
	return headers
}

func (s *Supervisor) onOpampConnectionSettings(_ context.Context, settings *protobufs.OpAMPConnectionSettings) error {
	if settings == nil {
		s.logger.Debug("Received ConnectionSettings request with nil settings")
		return nil
	}

	newServerConfig := &config.OpAMPServer{}

	if settings.DestinationEndpoint != "" {
		newServerConfig.Endpoint = settings.DestinationEndpoint
	}
	if settings.Headers != nil {
		newServerConfig.Headers = s.getHeadersFromSettings(settings.Headers)
	}
	if settings.Certificate != nil {
		if len(settings.Certificate.CaPublicKey) != 0 {
			newServerConfig.TLSSetting.CAPem = configopaque.String(settings.Certificate.CaPublicKey)
		}
		if len(settings.Certificate.PublicKey) != 0 {
			newServerConfig.TLSSetting.CertPem = configopaque.String(settings.Certificate.PublicKey)
		}
		if len(settings.Certificate.PrivateKey) != 0 {
			newServerConfig.TLSSetting.KeyPem = configopaque.String(settings.Certificate.PrivateKey)
		}
	} else {
		newServerConfig.TLSSetting = configtls.ClientConfig{Insecure: true}
	}

	if err := s.stopOpAMP(); err != nil {
		s.logger.Error("Cannot stop the OpAMP client", zap.Error(err))
		return err
	}

	// take a copy of the current OpAMP server config
	oldServerConfig := s.config.Server
	// update the OpAMP server config
	s.config.Server = newServerConfig

	if err := s.startOpAMP(); err != nil {
		s.logger.Error("Cannot connect to the OpAMP server using the new settings", zap.Error(err))
		// revert the OpAMP server config
		s.config.Server = oldServerConfig
		// start the OpAMP client with the old settings
		if err := s.startOpAMP(); err != nil {
			s.logger.Error("Cannot reconnect to the OpAMP server after restoring old settings", zap.Error(err))
			return err
		}
	}
	return s.waitForOpAMPConnection()
}

func (s *Supervisor) waitForOpAMPConnection() error {
	// wait for the OpAMP client to connect to the server or timeout
	select {
	case <-s.connectedToOpAMPServer:
		return nil
	case <-time.After(10 * time.Second):
		return errors.New("timed out waiting for the server to connect")
	}
}

func (s *Supervisor) composeExtraLocalConfig() []byte {
	var cfg bytes.Buffer
	resourceAttrs := map[string]string{}
	ad := s.agentDescription.Load().(*protobufs.AgentDescription)
	for _, attr := range ad.IdentifyingAttributes {
		resourceAttrs[attr.Key] = attr.Value.GetStringValue()
	}
	for _, attr := range ad.NonIdentifyingAttributes {
		resourceAttrs[attr.Key] = attr.Value.GetStringValue()
	}
	tplVars := map[string]any{
		"Healthcheck":        s.agentHealthCheckEndpoint,
		"ResourceAttributes": resourceAttrs,
		"SupervisorPort":     s.opampServerPort,
	}
	err := s.extraConfigTemplate.Execute(
		&cfg,
		tplVars,
	)
	if err != nil {
		s.logger.Error("Could not compose local config", zap.Error(err))
		return nil
	}

	return cfg.Bytes()
}

func (s *Supervisor) composeOpAMPExtensionConfig() []byte {
	var cfg bytes.Buffer
	tplVars := map[string]any{
		"InstanceUid":    s.instanceID.String(),
		"SupervisorPort": s.opampServerPort,
	}
	err := s.opampextensionTemplate.Execute(
		&cfg,
		tplVars,
	)
	if err != nil {
		s.logger.Error("Could not compose local config", zap.Error(err))
		return nil
	}

	return cfg.Bytes()
}

func (s *Supervisor) loadAgentEffectiveConfig() {
	var effectiveConfigBytes, effFromFile, lastRecvRemoteConfig, lastRecvOwnMetricsConfig []byte
	var err error

	effFromFile, err = os.ReadFile(s.effectiveConfigFilePath)
	if err == nil {
		// We have an effective config file.
		effectiveConfigBytes = effFromFile
	} else {
		// No effective config file, just use the initial config.
		effectiveConfigBytes = s.composeExtraLocalConfig()
	}

	s.mergedConfig.Store(string(effectiveConfigBytes))

	if s.config.Capabilities != nil && s.config.Capabilities.AcceptsRemoteConfig != nil &&
		*s.config.Capabilities.AcceptsRemoteConfig {
		// Try to load the last received remote config if it exists.
		lastRecvRemoteConfig, err = os.ReadFile(filepath.Join(s.config.Storage.DirectoryOrDefault(), lastRecvRemoteConfigFile))
		if err == nil {
			config := &protobufs.AgentRemoteConfig{}
			err = proto.Unmarshal(lastRecvRemoteConfig, config)
			if err != nil {
				s.logger.Error("Cannot parse last received remote config", zap.Error(err))
			} else {
				s.remoteConfig = config
			}
		} else {
			s.logger.Error("error while reading last received config", zap.Error(err))
		}
	} else {
		s.logger.Debug("Remote config is not supported, will not attempt to load config from fil")
	}

	if s.config.Capabilities != nil && s.config.Capabilities.ReportsOwnMetrics != nil &&
		*s.config.Capabilities.ReportsOwnMetrics {
		// Try to load the last received own metrics config if it exists.
		lastRecvOwnMetricsConfig, err = os.ReadFile(filepath.Join(s.config.Storage.DirectoryOrDefault(), lastRecvOwnMetricsConfigFile))
		if err == nil {
			set := &protobufs.TelemetryConnectionSettings{}
			err = proto.Unmarshal(lastRecvOwnMetricsConfig, set)
			if err != nil {
				s.logger.Error("Cannot parse last received own metrics config", zap.Error(err))
			} else {
				s.setupOwnMetrics(context.Background(), set)
			}
		}
	} else {
		s.logger.Debug("Own metrics is not supported, will not attempt to load config from file")
	}

	_, err = s.recalcEffectiveConfig()
	if err != nil {
		s.logger.Error("Error composing effective config. Ignoring received config", zap.Error(err))
		return
	}
}

// createEffectiveConfigMsg create an EffectiveConfig with the content of the
// current effective config.
func (s *Supervisor) createEffectiveConfigMsg() *protobufs.EffectiveConfig {
	cfgStr, ok := s.effectiveConfig.Load().(string)
	if !ok {
		cfgStr, ok = s.mergedConfig.Load().(string)
		if !ok {
			cfgStr = ""
		}
	}

	cfg := &protobufs.EffectiveConfig{
		ConfigMap: &protobufs.AgentConfigMap{
			ConfigMap: map[string]*protobufs.AgentConfigFile{
				"": {Body: []byte(cfgStr)},
			},
		},
	}

	return cfg
}

func (s *Supervisor) setupOwnMetrics(_ context.Context, settings *protobufs.TelemetryConnectionSettings) (configChanged bool) {
	var cfg bytes.Buffer
	if settings.DestinationEndpoint == "" {
		// No destination. Disable metric collection.
		s.logger.Debug("Disabling own metrics pipeline in the config")
	} else {
		s.logger.Debug("Enabling own metrics pipeline in the config")

		port, err := s.findRandomPort()

		if err != nil {
			s.logger.Error("Could not setup own metrics", zap.Error(err))
			return
		}

		err = s.ownTelemetryTemplate.Execute(
			&cfg,
			map[string]any{
				"PrometheusPort":  port,
				"MetricsEndpoint": settings.DestinationEndpoint,
			},
		)
		if err != nil {
			s.logger.Error("Could not setup own metrics", zap.Error(err))
			return
		}

	}
	s.agentConfigOwnMetricsSection.Store(cfg.String())

	// Need to recalculate the Agent config so that the metric config is included in it.
	configChanged, err := s.recalcEffectiveConfig()
	if err != nil {
		return
	}

	return configChanged
}

// composeEffectiveConfig composes the effective config from multiple sources:
// 1) the remote config from OpAMP Server
// 2) the own metrics config section
// 3) the local override config that is hard-coded in the Supervisor.
func (s *Supervisor) composeEffectiveConfig(config *protobufs.AgentRemoteConfig) (configChanged bool, err error) {
<<<<<<< HEAD
	var k = koanf.New(".")
=======

	var k = koanf.New("::")
>>>>>>> 595c44ba

	if config != nil && config.Config != nil {
		// Sort to make sure the order of merging is stable.
		var names []string
		for name := range config.Config.ConfigMap {
			if name == "" {
				// skip instance config
				continue
			}
			names = append(names, name)
		}

		sort.Strings(names)

		// Append instance config as the last item.
		names = append(names, "")

		// Merge received configs.
		for _, name := range names {
			item := config.Config.ConfigMap[name]
			if item == nil {
				continue
			}
<<<<<<< HEAD
			var k2 = koanf.New(".")
			err = k2.Load(rawbytes.Provider(item.Body), yaml.Parser(), koanf.WithMergeFunc(configMergeFunc))
=======
			var k2 = koanf.New("::")
			err = k2.Load(rawbytes.Provider(item.Body), yaml.Parser())
>>>>>>> 595c44ba
			if err != nil {
				return false, fmt.Errorf("cannot parse config named %s: %w", name, err)
			}
			err = k.Merge(k2)
			if err != nil {
				return false, fmt.Errorf("cannot merge config named %s: %w", name, err)
			}
		}
	}

	// Merge own metrics config.
	ownMetricsCfg, ok := s.agentConfigOwnMetricsSection.Load().(string)
	if ok {
		if err = k.Load(rawbytes.Provider([]byte(ownMetricsCfg)), yaml.Parser(), koanf.WithMergeFunc(configMergeFunc)); err != nil {
			return false, err
		}
	}

	// Merge local config last since it has the highest precedence.
	if err = k.Load(rawbytes.Provider(s.composeExtraLocalConfig()), yaml.Parser(), koanf.WithMergeFunc(configMergeFunc)); err != nil {
		return false, err
	}

	if err = k.Load(rawbytes.Provider(s.composeOpAMPExtensionConfig()), yaml.Parser(), koanf.WithMergeFunc(configMergeFunc)); err != nil {
		return false, err
	}

	// The merged final result is our effective config.
	effectiveConfigBytes, err := k.Marshal(yaml.Parser())
	if err != nil {
		return false, err
	}

	// Check if effective config is changed.
	newEffectiveConfig := string(effectiveConfigBytes)
	configChanged = false
	if s.mergedConfig.Load().(string) != newEffectiveConfig {
		s.logger.Debug("Effective config changed.")
		s.mergedConfig.Store(newEffectiveConfig)
		configChanged = true
	}

	return configChanged, nil
}

// Recalculate the Agent's effective config and if the config changes, signal to the
// background goroutine that the config needs to be applied to the Agent.
func (s *Supervisor) recalcEffectiveConfig() (configChanged bool, err error) {
	configChanged, err = s.composeEffectiveConfig(s.remoteConfig)
	if err != nil {
		s.logger.Error("Error composing effective config. Ignoring received config", zap.Error(err))
		return configChanged, err
	}

	return configChanged, nil
}

func (s *Supervisor) handleRestartCommand() error {
	s.agentRestarting.Store(true)
	defer s.agentRestarting.Store(false)
	s.logger.Debug("Received restart command")
	err := s.commander.Restart(context.Background())
	if err != nil {
		s.logger.Error("Could not restart agent process", zap.Error(err))
	}
	return err
}

func (s *Supervisor) startAgent() {
	err := s.commander.Start(context.Background())
	if err != nil {
		s.logger.Error("Cannot start the agent", zap.Error(err))
		err = s.opampClient.SetHealth(&protobufs.ComponentHealth{Healthy: false, LastError: fmt.Sprintf("Cannot start the agent: %v", err)})

		if err != nil {
			s.logger.Error("Failed to report OpAMP client health", zap.Error(err))
		}

		return
	}

	s.agentHasStarted = false
	s.agentStartHealthCheckAttempts = 0
	s.startedAt = time.Now()
	s.startHealthCheckTicker()

	s.healthChecker = healthchecker.NewHTTPHealthChecker(fmt.Sprintf("http://%s", s.agentHealthCheckEndpoint))
}

func (s *Supervisor) startHealthCheckTicker() {
	// Prepare health checker
	healthCheckBackoff := backoff.NewExponentialBackOff()
	healthCheckBackoff.MaxInterval = 60 * time.Second
	healthCheckBackoff.MaxElapsedTime = 0 // Never stop
	if s.healthCheckTicker != nil {
		s.healthCheckTicker.Stop()
	}
	s.healthCheckTicker = backoff.NewTicker(healthCheckBackoff)
}

func (s *Supervisor) healthCheck() {
	if !s.commander.IsRunning() {
		return
	}

	ctx, cancel := context.WithTimeout(context.Background(), time.Second*10)

	err := s.healthChecker.Check(ctx)
	cancel()

	if errors.Is(err, s.lastHealthCheckErr) {
		// No difference from last check. Nothing new to report.
		return
	}

	// Prepare OpAMP health report.
	health := &protobufs.ComponentHealth{
		StartTimeUnixNano: uint64(s.startedAt.UnixNano()),
	}

	if err != nil {
		health.Healthy = false
		if !s.agentHasStarted && s.agentStartHealthCheckAttempts < 10 {
			health.LastError = "Agent is starting"
			s.agentStartHealthCheckAttempts++
		} else {
			health.LastError = err.Error()
			s.logger.Error("Agent is not healthy", zap.Error(err))
		}
	} else {
		s.agentHasStarted = true
		health.Healthy = true
		s.logger.Debug("Agent is healthy.")
	}

	// Report via OpAMP.
	if err2 := s.opampClient.SetHealth(health); err2 != nil {
		s.logger.Error("Could not report health to OpAMP server", zap.Error(err2))
		return
	}

	s.lastHealthCheckErr = err
}

func (s *Supervisor) runAgentProcess() {
	if _, err := os.Stat(s.effectiveConfigFilePath); err == nil {
		// We have an effective config file saved previously. Use it to start the agent.
		s.logger.Debug("Effective config found, starting agent initial time")
		s.startAgent()
	}

	restartTimer := time.NewTimer(0)
	restartTimer.Stop()

	for {
		select {
		case <-s.hasNewConfig:
			s.logger.Debug("Restarting agent due to new config")
			restartTimer.Stop()
			s.stopAgentApplyConfig()
			s.startAgent()

		case <-s.commander.Exited():
			// the agent process exit is expected for restart command and will not attempt to restart
			if s.agentRestarting.Load() {
				continue
			}

<<<<<<< HEAD
			if s.shuttingDown.Load() {
				return
			}

=======
>>>>>>> 595c44ba
			s.logger.Debug("Agent process exited unexpectedly. Will restart in a bit...", zap.Int("pid", s.commander.Pid()), zap.Int("exit_code", s.commander.ExitCode()))
			errMsg := fmt.Sprintf(
				"Agent process PID=%d exited unexpectedly, exit code=%d. Will restart in a bit...",
				s.commander.Pid(), s.commander.ExitCode(),
			)
			err := s.opampClient.SetHealth(&protobufs.ComponentHealth{Healthy: false, LastError: errMsg})

			if err != nil {
				s.logger.Error("Could not report health to OpAMP server", zap.Error(err))
			}

			// TODO: decide why the agent stopped. If it was due to bad config, report it to server.
			// https://github.com/open-telemetry/opentelemetry-collector-contrib/issues/21079

			// Wait 5 seconds before starting again.
			if !restartTimer.Stop() {
				select {
				case <-restartTimer.C: // Try to drain the channel
				default:
				}
			}
			restartTimer.Reset(5 * time.Second)

		case <-restartTimer.C:
			s.logger.Debug("Agent starting after start backoff")
			s.startAgent()

		case <-s.healthCheckTicker.C:
			s.healthCheck()

		case <-s.doneChan:
			err := s.commander.Stop(context.Background())
			if err != nil {
				s.logger.Error("Could not stop agent process", zap.Error(err))
			}
			return
		}
	}
}

func (s *Supervisor) stopAgentApplyConfig() {
	s.logger.Debug("Stopping the agent to apply new config")
	cfg := s.mergedConfig.Load().(string)
	err := s.commander.Stop(context.Background())

	if err != nil {
		s.logger.Error("Could not stop agent process", zap.Error(err))
	}

	s.writeEffectiveConfigToFile(cfg, s.effectiveConfigFilePath)
}

func (s *Supervisor) writeEffectiveConfigToFile(cfg string, filePath string) {
	f, err := os.Create(filePath)
	if err != nil {
		s.logger.Error("Cannot create effective config file", zap.Error(err))
	}
	defer f.Close()

	_, err = f.WriteString(cfg)

	if err != nil {
		s.logger.Error("Cannot write effective config file", zap.Error(err))
	}
}

func (s *Supervisor) Shutdown() {
	s.logger.Debug("Supervisor shutting down...")
<<<<<<< HEAD
	s.shuttingDown.Store(true)
	if s.commander != nil {
		err := s.commander.Stop(context.Background())

		if err != nil {
			s.logger.Error("Could not stop agent process", zap.Error(err))
		}
	}
=======
	close(s.doneChan)
>>>>>>> 595c44ba

	if s.opampClient != nil {
		err := s.opampClient.SetHealth(
			&protobufs.ComponentHealth{
				Healthy: false, LastError: "Supervisor is shutdown",
			},
		)

		if err != nil {
			s.logger.Error("Could not report health to OpAMP server", zap.Error(err))
		}

		err = s.stopOpAMP()

		if err != nil {
			s.logger.Error("Could not stop the OpAMP client", zap.Error(err))
		}
	}

	s.supervisorWG.Wait()

	if s.healthCheckTicker != nil {
		s.healthCheckTicker.Stop()
	}
}

func (s *Supervisor) saveLastReceivedConfig(config *protobufs.AgentRemoteConfig) error {
	cfg, err := proto.Marshal(config)
	if err != nil {
		return err
	}

	return os.WriteFile(filepath.Join(s.config.Storage.DirectoryOrDefault(), lastRecvRemoteConfigFile), cfg, 0600)
}

func (s *Supervisor) saveLastReceivedOwnTelemetrySettings(set *protobufs.TelemetryConnectionSettings, filePath string) error {
	cfg, err := proto.Marshal(set)
	if err != nil {
		return err
	}

	return os.WriteFile(filepath.Join(s.config.Storage.DirectoryOrDefault(), filePath), cfg, 0600)
}

func (s *Supervisor) onMessage(ctx context.Context, msg *types.MessageData) {
	configChanged := false
	if msg.RemoteConfig != nil {
		if err := s.saveLastReceivedConfig(msg.RemoteConfig); err != nil {
			s.logger.Error("Could not save last received remote config", zap.Error(err))
		}
		s.remoteConfig = msg.RemoteConfig
		s.logger.Debug("Received remote config from server", zap.String("hash", fmt.Sprintf("%x", s.remoteConfig.ConfigHash)))

		var err error
		configChanged, err = s.recalcEffectiveConfig()
		if err != nil {
			err = s.opampClient.SetRemoteConfigStatus(&protobufs.RemoteConfigStatus{
				LastRemoteConfigHash: msg.RemoteConfig.ConfigHash,
				Status:               protobufs.RemoteConfigStatuses_RemoteConfigStatuses_FAILED,
				ErrorMessage:         err.Error(),
			})
			if err != nil {
				s.logger.Error("Could not report failed OpAMP remote config status", zap.Error(err))
			}
		} else {
			err = s.opampClient.SetRemoteConfigStatus(&protobufs.RemoteConfigStatus{
				LastRemoteConfigHash: msg.RemoteConfig.ConfigHash,
				Status:               protobufs.RemoteConfigStatuses_RemoteConfigStatuses_APPLIED,
			})
			if err != nil {
				s.logger.Error("Could not report applied OpAMP remote config status", zap.Error(err))
			}
		}
	}

	if msg.OwnMetricsConnSettings != nil {
		if err := s.saveLastReceivedOwnTelemetrySettings(msg.OwnMetricsConnSettings, lastRecvOwnMetricsConfigFile); err != nil {
			s.logger.Error("Could not save last received own telemetry settings", zap.Error(err))
		}
		configChanged = s.setupOwnMetrics(ctx, msg.OwnMetricsConnSettings) || configChanged
	}

	if msg.AgentIdentification != nil {
		newInstanceID, err := uuid.FromBytes(msg.AgentIdentification.NewInstanceUid)
		if err != nil {
			s.logger.Error("Failed to parse instance UUID", zap.Error(err))
		} else {
			s.logger.Debug("Agent identity is changing",
				zap.String("old_id", s.persistentState.InstanceID.String()),
				zap.String("new_id", newInstanceID.String()))

<<<<<<< HEAD
		s.logger.Debug("Agent identity is changing",
			zap.String("old_id", s.instanceID.String()),
			zap.String("new_id", newInstanceID.String()))
		s.instanceID = newInstanceID
		ad := s.agentDescription.Load().(*protobufs.AgentDescription)
		err = s.opampClient.SetAgentDescription(ad)
		if err != nil {
			s.logger.Error("Failed to send agent description to OpAMP server")
		}
=======
			err = s.persistentState.SetInstanceID(newInstanceID)
			if err != nil {
				s.logger.Error("Failed to persist new instance ID, instance ID will revert on restart.", zap.String("new_id", newInstanceID.String()), zap.Error(err))
			}
>>>>>>> 595c44ba

			err = s.opampClient.SetAgentDescription(s.agentDescription)
			if err != nil {
				s.logger.Error("Failed to send agent description to OpAMP server")
			}

			configChanged = true
		}
	}

	if configChanged {
		err := s.opampClient.UpdateEffectiveConfig(ctx)
		if err != nil {
			s.logger.Error("The OpAMP client failed to update the effective config", zap.Error(err))
		}

		s.logger.Debug("Config is changed. Signal to restart the agent")
		// Signal that there is a new config.
		select {
		case s.hasNewConfig <- struct{}{}:
		default:
		}
	}
}

func (s *Supervisor) persistentStateFile() string {
	return filepath.Join(s.config.Storage.DirectoryOrDefault(), persistentStateFile)
}

func (s *Supervisor) findRandomPort() (int, error) {
	l, err := net.Listen("tcp", "localhost:0")

	if err != nil {
		return 0, err
	}

	port := l.Addr().(*net.TCPAddr).Port

	err = l.Close()

	if err != nil {
		return 0, err
	}

	return port, nil
}

// The default koanf behavior is to override lists in the config.
// We want to override that here for extensions.
// Will be resolved by https://github.com/open-telemetry/opentelemetry-collector/issues/8754
func configMergeFunc(src, dest map[string]any) error {
	srcExtensions := maps.Search(src, []string{"service", "extensions"})
	destExtensions := maps.Search(dest, []string{"service", "extensions"})

	maps.Merge(src, dest)

	if destExt, ok := destExtensions.([]any); ok {
		if srcExt, ok := srcExtensions.([]any); ok {
			if service, ok := dest["service"].(map[string]any); ok {
				service["extensions"] = append(destExt, srcExt...)
			}
		}
	}

	return nil
}<|MERGE_RESOLUTION|>--- conflicted
+++ resolved
@@ -20,11 +20,8 @@
 	"time"
 
 	"github.com/cenkalti/backoff/v4"
-<<<<<<< HEAD
+	"github.com/google/uuid"
 	"github.com/knadh/koanf/maps"
-=======
-	"github.com/google/uuid"
->>>>>>> 595c44ba
 	"github.com/knadh/koanf/parsers/yaml"
 	"github.com/knadh/koanf/providers/file"
 	"github.com/knadh/koanf/providers/rawbytes"
@@ -119,11 +116,7 @@
 	// The OpAMP client to connect to the OpAMP Server.
 	opampClient client.OpAMPClient
 
-<<<<<<< HEAD
-	shuttingDown *atomic.Bool
-=======
 	doneChan     chan struct{}
->>>>>>> 595c44ba
 	supervisorWG sync.WaitGroup
 
 	agentHasStarted               bool
@@ -142,16 +135,12 @@
 		logger:                       logger,
 		hasNewConfig:                 make(chan struct{}, 1),
 		effectiveConfigFilePath:      "effective.yaml",
-		shuttingDown:                 &atomic.Bool{},
 		agentConfigOwnMetricsSection: &atomic.Value{},
 		mergedConfig:                 &atomic.Value{},
 		connectedToOpAMPServer:       make(chan struct{}),
-<<<<<<< HEAD
 		effectiveConfig:              &atomic.Value{},
 		agentDescription:             &atomic.Value{},
-=======
 		doneChan:                     make(chan struct{}),
->>>>>>> 595c44ba
 	}
 	if err := s.createTemplates(); err != nil {
 		return nil, err
@@ -270,23 +259,17 @@
 
 	var k = koanf.New(".")
 
-<<<<<<< HEAD
-	var cfg bytes.Buffer
-	err = s.bootstrapTemplate.Execute(&cfg, map[string]any{
-		"InstanceUid":    s.instanceID.String(),
-		"SupervisorPort": s.opampServerPort,
-=======
 	orphanPollInterval := 5 * time.Second
 	if s.config.Agent != nil && s.config.Agent.OrphanDetectionInterval > 0 {
 		orphanPollInterval = s.config.Agent.OrphanDetectionInterval
 	}
 
+	var cfg bytes.Buffer
 	err = s.bootstrapTemplate.Execute(&cfg, map[string]any{
 		"InstanceUid":      s.persistentState.InstanceID.String(),
-		"SupervisorPort":   supervisorPort,
+		"SupervisorPort":   s.opampServerPort,
 		"PID":              os.Getpid(),
 		"PPIDPollInterval": orphanPollInterval,
->>>>>>> 595c44ba
 	})
 	if err != nil {
 		return err
@@ -322,13 +305,8 @@
 		onMessageFunc: func(_ serverTypes.Connection, message *protobufs.AgentToServer) {
 			if message.AgentDescription != nil {
 				instanceIDSeen := false
-<<<<<<< HEAD
-				s.agentDescription.Store(message.AgentDescription)
+				s.setAgentDescription(message.AgentDescription)
 				identAttr := message.AgentDescription.IdentifyingAttributes
-=======
-				s.setAgentDescription(message.AgentDescription)
-				identAttr := s.agentDescription.IdentifyingAttributes
->>>>>>> 595c44ba
 
 				for _, attr := range identAttr {
 					if attr.Key == semconv.AttributeServiceInstanceID {
@@ -525,7 +503,7 @@
 		onMessageFunc: func(_ serverTypes.Connection, message *protobufs.AgentToServer) {
 			s.logger.Debug("Received message")
 			if message.AgentDescription != nil {
-				s.agentDescription.Store(message.AgentDescription)
+				s.setAgentDescription(message.AgentDescription)
 			}
 			if message.EffectiveConfig != nil {
 				s.logger.Debug("Setting confmap")
@@ -548,7 +526,7 @@
 func (s *Supervisor) setAgentDescription(ad *protobufs.AgentDescription) {
 	ad.IdentifyingAttributes = applyKeyValueOverrides(s.config.Agent.Description.IdentifyingAttributes, ad.IdentifyingAttributes)
 	ad.NonIdentifyingAttributes = applyKeyValueOverrides(s.config.Agent.Description.NonIdentifyingAttributes, ad.NonIdentifyingAttributes)
-	s.agentDescription = ad
+	s.agentDescription.Store(ad)
 }
 
 // applyKeyValueOverrides merges the overrides map into the array of key value pairs.
@@ -701,7 +679,7 @@
 func (s *Supervisor) composeOpAMPExtensionConfig() []byte {
 	var cfg bytes.Buffer
 	tplVars := map[string]any{
-		"InstanceUid":    s.instanceID.String(),
+		"InstanceUid":    s.persistentState.InstanceID.String(),
 		"SupervisorPort": s.opampServerPort,
 	}
 	err := s.opampextensionTemplate.Execute(
@@ -840,12 +818,7 @@
 // 2) the own metrics config section
 // 3) the local override config that is hard-coded in the Supervisor.
 func (s *Supervisor) composeEffectiveConfig(config *protobufs.AgentRemoteConfig) (configChanged bool, err error) {
-<<<<<<< HEAD
-	var k = koanf.New(".")
-=======
-
 	var k = koanf.New("::")
->>>>>>> 595c44ba
 
 	if config != nil && config.Config != nil {
 		// Sort to make sure the order of merging is stable.
@@ -869,13 +842,8 @@
 			if item == nil {
 				continue
 			}
-<<<<<<< HEAD
-			var k2 = koanf.New(".")
-			err = k2.Load(rawbytes.Provider(item.Body), yaml.Parser(), koanf.WithMergeFunc(configMergeFunc))
-=======
 			var k2 = koanf.New("::")
 			err = k2.Load(rawbytes.Provider(item.Body), yaml.Parser())
->>>>>>> 595c44ba
 			if err != nil {
 				return false, fmt.Errorf("cannot parse config named %s: %w", name, err)
 			}
@@ -1044,13 +1012,6 @@
 				continue
 			}
 
-<<<<<<< HEAD
-			if s.shuttingDown.Load() {
-				return
-			}
-
-=======
->>>>>>> 595c44ba
 			s.logger.Debug("Agent process exited unexpectedly. Will restart in a bit...", zap.Int("pid", s.commander.Pid()), zap.Int("exit_code", s.commander.ExitCode()))
 			errMsg := fmt.Sprintf(
 				"Agent process PID=%d exited unexpectedly, exit code=%d. Will restart in a bit...",
@@ -1119,18 +1080,7 @@
 
 func (s *Supervisor) Shutdown() {
 	s.logger.Debug("Supervisor shutting down...")
-<<<<<<< HEAD
-	s.shuttingDown.Store(true)
-	if s.commander != nil {
-		err := s.commander.Stop(context.Background())
-
-		if err != nil {
-			s.logger.Error("Could not stop agent process", zap.Error(err))
-		}
-	}
-=======
 	close(s.doneChan)
->>>>>>> 595c44ba
 
 	if s.opampClient != nil {
 		err := s.opampClient.SetHealth(
@@ -1222,24 +1172,12 @@
 				zap.String("old_id", s.persistentState.InstanceID.String()),
 				zap.String("new_id", newInstanceID.String()))
 
-<<<<<<< HEAD
-		s.logger.Debug("Agent identity is changing",
-			zap.String("old_id", s.instanceID.String()),
-			zap.String("new_id", newInstanceID.String()))
-		s.instanceID = newInstanceID
-		ad := s.agentDescription.Load().(*protobufs.AgentDescription)
-		err = s.opampClient.SetAgentDescription(ad)
-		if err != nil {
-			s.logger.Error("Failed to send agent description to OpAMP server")
-		}
-=======
 			err = s.persistentState.SetInstanceID(newInstanceID)
 			if err != nil {
 				s.logger.Error("Failed to persist new instance ID, instance ID will revert on restart.", zap.String("new_id", newInstanceID.String()), zap.Error(err))
 			}
->>>>>>> 595c44ba
-
-			err = s.opampClient.SetAgentDescription(s.agentDescription)
+
+			err = s.opampClient.SetAgentDescription(s.agentDescription.Load().(*protobufs.AgentDescription))
 			if err != nil {
 				s.logger.Error("Failed to send agent description to OpAMP server")
 			}
