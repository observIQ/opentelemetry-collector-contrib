--- conflicted
+++ resolved
@@ -14,13 +14,10 @@
     steps:
       - name: Checkout Repo
         uses: actions/checkout@v3
-<<<<<<< HEAD
-=======
       - name: install iis
         run: Install-WindowsFeature -name Web-Server -IncludeManagementTools
       - name: Install Active Directory DS
         run: Install-WindowsFeature -name AD-Domain-Services -IncludeManagementTools
->>>>>>> 33946706
       - name: Setup Go
         uses: actions/setup-go@v3
         with:
