--- conflicted
+++ resolved
@@ -11,28 +11,6 @@
 COMP_REL_PATH=internal/components/components.go
 MOD_NAME=github.com/open-telemetry/opentelemetry-collector-contrib
 
-<<<<<<< HEAD
-# ALL_MODULES includes ./* dirs (excludes . dir and example with go code)
-ALL_MODULES := $(shell find . -type f -not -path '*/pkg/stanza/*' -name "go.mod" -exec dirname {} \; | sort | egrep  '^./' )
-
-# Modules to run integration tests on.
-# XXX: Find a way to automatically populate this. Too slow to run across all modules when there are just a few.
-INTEGRATION_TEST_MODULES := \
-	internal/containertest \
-	receiver/apachereceiver \
-	receiver/dockerstatsreceiver \
-	receiver/jmxreceiver/ \
-	receiver/kafkametricsreceiver \
-	receiver/memcachedreceiver \
-	receiver/mysqlreceiver \
-	receiver/nginxreceiver \
-	receiver/postgresqlreceiver \
-	receiver/redisreceiver \
-	receiver/riakreceiver \
-	receiver/vcenterreceiver \
-	receiver/zookeeperreceiver \
-	extension/observer/dockerobserver
-=======
 GROUP ?= all
 FOR_GROUP_TARGET=for-$(GROUP)-target
 
@@ -58,7 +36,6 @@
 # find -exec dirname cannot be used to process multiple matching patterns
 FIND_INTEGRATION_TEST_MODS={ find . -type f -name "*integration_test.go" & find . -type f -name "*e2e_test.go" -not -path "./testbed/*"; }
 INTEGRATION_MODS := $(shell $(FIND_INTEGRATION_TEST_MODS) | uniq | xargs $(TO_MOD_DIR) )
->>>>>>> a9035866
 
 .DEFAULT_GOAL := all
 
