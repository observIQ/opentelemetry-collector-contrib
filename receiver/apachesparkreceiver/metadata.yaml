--- conflicted
+++ resolved
@@ -9,18 +9,6 @@
   application_id:
     description: The ID of the application for which the metric was recorded.
     type: string
-<<<<<<< HEAD
-  location:
-    description: The categorization of memory allocated to spark
-    type: string
-    enum:
-      - off_heap
-      - on_heap
-
-metrics:
-  spark.driver.block_manager.memory.used:
-    description: Memory used by the BlockManager.
-=======
   stage_id:
     description: The ID of the application stage for which the metric was recorded.
     type: int
@@ -31,24 +19,24 @@
     description: The status of the stage for which the metric was recorded.
     type: string
     enum:
-    - ACTIVE
-    - COMPLETE
-    - PENDING
-    - FAILED
+      - ACTIVE
+      - COMPLETE
+      - PENDING
+      - FAILED
   source:
     description: The source from which data was fetched for the metric.
     type: string
     enum:
-    - local
-    - remote
+      - local
+      - remote
   location:
     description: The location of the memory which is quantified in the metric.
     type: string
     enum:
-    - on_heap
-    - off_heap
+      - on_heap
+      - off_heap
   executor_id:
-    description: The ID of the executor for which the metric was recorded. 
+    description: The ID of the executor for which the metric was recorded.
     type: string
   job_id:
     description: The ID of the job for which the metric was recorded.
@@ -57,30 +45,25 @@
     description: The type of pool memory for which the metric was recorded.
     type: string
     enum:
-    - direct
-    - mapped
+      - direct
+      - mapped
   gc_severity:
     description: The severity of the garbage collection performed for the metric.
     type: string
     enum:
-    - major
-    - minor
+      - major
+      - minor
 
 metrics:
-#stage
+  #stage
   spark.stage.active_tasks:
     description: Number of active tasks in this stage.
->>>>>>> 8226884b
-    enabled: true
-    sum:
-      aggregation: cumulative
-      monotonic: false
-      value_type: int
-<<<<<<< HEAD
-    unit: Mb
-    attributes: [application_id, location]
-=======
-    unit: {tasks}
+    enabled: true
+    sum:
+      aggregation: cumulative
+      monotonic: false
+      value_type: int
+    unit: { tasks }
     attributes: [application_id, stage_id, attempt_id, stage_status]
   spark.stage.complete_tasks:
     description: Number of complete tasks in this stage.
@@ -89,7 +72,7 @@
       aggregation: cumulative
       monotonic: true
       value_type: int
-    unit: {tasks}
+    unit: { tasks }
     attributes: [application_id, stage_id, attempt_id, stage_status]
   spark.stage.failed_tasks:
     description: Number of failed tasks in this stage.
@@ -98,7 +81,7 @@
       aggregation: cumulative
       monotonic: true
       value_type: int
-    unit: {tasks}
+    unit: { tasks }
     attributes: [application_id, stage_id, attempt_id, stage_status]
   spark.stage.killed_tasks:
     description: Number of killed tasks in this stage.
@@ -107,9 +90,8 @@
       aggregation: cumulative
       monotonic: true
       value_type: int
-    unit: {tasks}
-    attributes: [application_id, stage_id, attempt_id, stage_status]
->>>>>>> 8226884b
+    unit: { tasks }
+    attributes: [application_id, stage_id, attempt_id, stage_status]
   spark.stage.executor_run_time:
     description: Amount of time spent by the executor in this stage.
     enabled: true
@@ -189,7 +171,7 @@
       aggregation: cumulative
       monotonic: true
       value_type: int
-    unit: {records}
+    unit: { records }
     attributes: [application_id, stage_id, attempt_id, stage_status]
   spark.stage.output_bytes:
     description: Number of bytes written in this stage.
@@ -207,7 +189,7 @@
       aggregation: cumulative
       monotonic: true
       value_type: int
-    unit: {records}
+    unit: { records }
     attributes: [application_id, stage_id, attempt_id, stage_status]
   spark.stage.shuffle.blocks_fetched:
     description: Number of blocks fetched in shuffle operations in this stage.
@@ -216,7 +198,7 @@
       aggregation: cumulative
       monotonic: true
       value_type: int
-    unit: {blocks}
+    unit: { blocks }
     attributes: [application_id, stage_id, attempt_id, stage_status, source]
   spark.stage.shuffle.fetch_wait_time:
     description: Time spent in this stage waiting for remote shuffle blocks.
@@ -261,7 +243,7 @@
       aggregation: cumulative
       monotonic: true
       value_type: int
-    unit: {records}
+    unit: { records }
     attributes: [application_id, stage_id, attempt_id, stage_status]
   spark.stage.shuffle.write_bytes:
     description: Number of bytes written in shuffle operations in this stage.
@@ -279,7 +261,7 @@
       aggregation: cumulative
       monotonic: true
       value_type: int
-    unit: {records}
+    unit: { records }
     attributes: [application_id, stage_id, attempt_id, stage_status]
   spark.stage.shuffle.write_time:
     description: Time spent blocking on writes to disk or buffer cache in this stage.
@@ -290,7 +272,7 @@
       value_type: int
     unit: ns
     attributes: [application_id, stage_id, attempt_id, stage_status]
-#executor
+  #executor
   spark.executor.memory_used:
     description: Storage memory used by this executor.
     enabled: true
@@ -299,9 +281,6 @@
       monotonic: false
       value_type: int
     unit: bytes
-<<<<<<< HEAD
-    attributes: [application_id]
-=======
     attributes: [application_id, executor_id]
   spark.executor.disk_used:
     description: Disk space used by this executor for RDD storage.
@@ -319,7 +298,7 @@
       aggregation: cumulative
       monotonic: false
       value_type: int
-    unit: {tasks}
+    unit: { tasks }
     attributes: [application_id, executor_id]
   spark.executor.active_tasks:
     description: Number of tasks currently running in this executor.
@@ -328,7 +307,7 @@
       aggregation: cumulative
       monotonic: false
       value_type: int
-    unit: {tasks}
+    unit: { tasks }
     attributes: [application_id, executor_id]
   spark.executor.failed_tasks:
     description: Number of tasks that have failed in this executor.
@@ -337,7 +316,7 @@
       aggregation: cumulative
       monotonic: true
       value_type: int
-    unit: {tasks}
+    unit: { tasks }
     attributes: [application_id, executor_id]
   spark.executor.completed_tasks:
     description: Number of tasks that have been completed by this executor.
@@ -346,7 +325,7 @@
       aggregation: cumulative
       monotonic: true
       value_type: int
-    unit: {tasks}
+    unit: { tasks }
     attributes: [application_id, executor_id]
   spark.executor.duration:
     description: Elapsed time the JVM spent executing tasks in this executor.
@@ -420,8 +399,7 @@
       value_type: int
     unit: bytes
     attributes: [application_id, executor_id, location]
-#job
->>>>>>> 8226884b
+  #job
   spark.job.active_tasks:
     description: Number of active tasks in this job.
     enabled: true
@@ -429,11 +407,7 @@
       aggregation: cumulative
       monotonic: false
       value_type: int
-<<<<<<< HEAD
-    unit: "{tasks}"
-    attributes: [application_id]
-=======
-    unit: {tasks}
+    unit: { tasks }
     attributes: [application_id, job_id]
   spark.job.completed_tasks:
     description: Number of completed tasks in this job.
@@ -442,7 +416,7 @@
       aggregation: cumulative
       monotonic: true
       value_type: int
-    unit: {tasks}
+    unit: { tasks }
     attributes: [application_id, job_id]
   spark.job.skipped_tasks:
     description: Number of skipped tasks in this job.
@@ -451,7 +425,7 @@
       aggregation: cumulative
       monotonic: true
       value_type: int
-    unit: {tasks}
+    unit: { tasks }
     attributes: [application_id, job_id]
   spark.job.failed_tasks:
     description: Number of failed tasks in this job.
@@ -460,7 +434,7 @@
       aggregation: cumulative
       monotonic: true
       value_type: int
-    unit: {tasks}
+    unit: { tasks }
     attributes: [application_id, job_id]
   spark.job.active_stages:
     description: Number of active stages in this job.
@@ -469,7 +443,7 @@
       aggregation: cumulative
       monotonic: false
       value_type: int
-    unit: {tasks}
+    unit: { tasks }
     attributes: [application_id, job_id]
   spark.job.completed_stages:
     description: Number of completed stages in this job.
@@ -478,7 +452,7 @@
       aggregation: cumulative
       monotonic: true
       value_type: int
-    unit: {tasks}
+    unit: { tasks }
     attributes: [application_id, job_id]
   spark.job.skipped_stages:
     description: Number of skipped stages in this job.
@@ -487,7 +461,7 @@
       aggregation: cumulative
       monotonic: true
       value_type: int
-    unit: {tasks}
+    unit: { tasks }
     attributes: [application_id, job_id]
   spark.job.failed_stages:
     description: Number of failed stages in this job.
@@ -496,9 +470,9 @@
       aggregation: cumulative
       monotonic: true
       value_type: int
-    unit: {tasks}
+    unit: { tasks }
     attributes: [application_id, job_id]
-# metrics
+  # metrics
   spark.driver.block_manager.disk.diskSpaceUsed:
     description: Disk space used by the BlockManager.
     enabled: true
@@ -542,7 +516,7 @@
       aggregation: cumulative
       monotonic: true
       value_type: int
-    unit: {hits}
+    unit: { hits }
     attributes: [application_id]
   spark.driver.hive_external_catalog.files_discovered:
     description: Number of files discovered while listing the partitions of a table in the Hive metastore
@@ -551,7 +525,7 @@
       aggregation: cumulative
       monotonic: true
       value_type: int
-    unit: {files}
+    unit: { files }
     attributes: [application_id]
   spark.driver.hive_external_catalog.hive_client_calls:
     description: Number of calls to the underlying Hive Metastore client made by the Spark application.
@@ -560,7 +534,7 @@
       aggregation: cumulative
       monotonic: true
       value_type: int
-    unit: {calls}
+    unit: { calls }
     attributes: [application_id]
   spark.driver.hive_external_catalog.parallel_listing_jobs:
     description: Number of parallel listing jobs initiated by the HiveExternalCatalog when listing partitions of a table.
@@ -569,7 +543,7 @@
       aggregation: cumulative
       monotonic: true
       value_type: int
-    unit: {listing_jobs}
+    unit: { listing_jobs }
     attributes: [application_id]
   spark.driver.hive_external_catalog.partitions_fetched:
     description: Table partitions fetched by the HiveExternalCatalog.
@@ -578,7 +552,7 @@
       aggregation: cumulative
       monotonic: true
       value_type: int
-    unit: {partitions}
+    unit: { partitions }
     attributes: [application_id]
   spark.driver.code_generator.compilation.count:
     description: Number of source code compilation operations performed by the CodeGenerator.
@@ -587,7 +561,7 @@
       aggregation: cumulative
       monotonic: true
       value_type: int
-    unit: {compilations}
+    unit: { compilations }
     attributes: [application_id]
   spark.driver.code_generator.compilation.average_time:
     description: Average time spent during CodeGenerator source code compilation operations.
@@ -603,7 +577,7 @@
       aggregation: cumulative
       monotonic: true
       value_type: int
-    unit: {classes}
+    unit: { classes }
     attributes: [application_id]
   spark.driver.code_generator.generated_class.average_size:
     description: Average class size of the classes generated by the CodeGenerator.
@@ -619,7 +593,7 @@
       aggregation: cumulative
       monotonic: true
       value_type: int
-    unit: {methods}
+    unit: { methods }
     attributes: [application_id]
   spark.driver.code_generator.generated_method.average_size:
     description: Average method size of the classes generated by the CodeGenerator.
@@ -635,7 +609,7 @@
       aggregation: cumulative
       monotonic: true
       value_type: int
-    unit: {operations}
+    unit: { operations }
     attributes: [application_id]
   spark.driver.code_generator.source_code.average_size:
     description: Average size of the source code generated by a CodeGenerator code generation operation.
@@ -651,7 +625,7 @@
       aggregation: cumulative
       monotonic: false
       value_type: int
-    unit: {jobs}
+    unit: { jobs }
     attributes: [application_id]
   spark.driver.dag_scheduler.job.all_jobs:
     description: Number of jobs that have been submitted to the DAGScheduler.
@@ -660,7 +634,7 @@
       aggregation: cumulative
       monotonic: true
       value_type: int
-    unit: {jobs}
+    unit: { jobs }
     attributes: [application_id]
   spark.driver.dag_scheduler.stage.failed_stages:
     description: Number of failed stages run by the DAGScheduler.
@@ -669,7 +643,7 @@
       aggregation: cumulative
       monotonic: true
       value_type: int
-    unit: {stages}
+    unit: { stages }
     attributes: [application_id]
   spark.driver.dag_scheduler.stage.running_stages:
     description: Number of stages the DAGScheduler is currently running.
@@ -678,7 +652,7 @@
       aggregation: cumulative
       monotonic: false
       value_type: int
-    unit: {stages}
+    unit: { stages }
     attributes: [application_id]
   spark.driver.dag_scheduler.stage.waiting_stages:
     description: Number of stages waiting to be run by the DAGScheduler.
@@ -687,7 +661,7 @@
       aggregation: cumulative
       monotonic: false
       value_type: int
-    unit: {stages}
+    unit: { stages }
     attributes: [application_id]
   spark.driver.live_listener_bus.events_posted:
     description: Number of events that have been posted on the LiveListenerBus.
@@ -696,7 +670,7 @@
       aggregation: cumulative
       monotonic: true
       value_type: int
-    unit: {events}
+    unit: { events }
     attributes: [application_id]
   spark.driver.live_listener_bus.listener_processing_time.average:
     description: Average time taken for the LiveListenerBus to process an event posted to it.
@@ -712,7 +686,7 @@
       aggregation: cumulative
       monotonic: true
       value_type: int
-    unit: {events}
+    unit: { events }
     attributes: [application_id]
   spark.driver.live_listener_bus.queue_size:
     description: Number of events currently waiting to be processed by the LiveListenerBus.
@@ -721,7 +695,7 @@
       aggregation: cumulative
       monotonic: false
       value_type: int
-    unit: {events}
+    unit: { events }
     attributes: [application_id]
   spark.driver.jvm_cpu_time:
     description: Current CPU time taken by the Spark driver.
@@ -784,7 +758,7 @@
       aggregation: cumulative
       monotonic: true
       value_type: int
-    unit: {gc_operations}
+    unit: { gc_operations }
     attributes: [application_id, gc_severity]
   spark.driver.executor_metrics.gc_time:
     description: Total elapsed time during garbage collection operations.
@@ -794,5 +768,4 @@
       monotonic: true
       value_type: int
     unit: ms
-    attributes: [application_id, gc_severity]
->>>>>>> 8226884b
+    attributes: [application_id, gc_severity]